import { streamGemini } from './gemini-api.js';
import { generateMermaid } from './generateMermaid.js';
<<<<<<< HEAD
=======
import { detectSpeakingTestIntent, initiateSpeakingTest } from './speakingTest.js';
>>>>>>> bad207dc

// DOM elements
const form = document.querySelector('.input-form');
const messageInput = document.querySelector('.message-input');
const messages = document.querySelector('.messages');
const attachButton = document.querySelector('#attach-button');
const imageUpload = document.querySelector('#image-upload');
const attachedImageDiv = document.querySelector('#attached-image');
const attachedPreview = document.querySelector('#attached-preview');
const removeAttachmentBtn = document.querySelector('#remove-attachment');
const sendButton = document.querySelector('.send-btn');
const suggestionsContainer = document.querySelector('.suggestions');

// State
let attachedImageData = null;
let conversationHistory = [
  {
    role: 'user',
    parts: [{ text: "You are Sahayak, a helpful AI assistant with various tools. Please introduce yourself as Sahayak and be friendly and helpful." }]
  },
  {
    role: 'model',
    parts: [{ text: "Hello! I'm Sahayak, your AI assistant. I'm here to help you with any questions or tasks you have. How can I assist you today?" }]
  }
];

// Initialize
document.addEventListener('DOMContentLoaded', () => {
  messageInput.focus();
  scrollToBottom();

  const suggestionButtons = document.querySelectorAll('.suggestion-btn');
  suggestionButtons.forEach(btn => {
    btn.addEventListener('click', () => {
      messageInput.value = btn.dataset.suggestion;
      messageInput.focus();
    });
  });

  attachButton.addEventListener('click', () => imageUpload.click());

  imageUpload.addEventListener('change', (e) => {
    const file = e.target.files[0];
    if (file && file.type.startsWith('image/')) {
      const reader = new FileReader();
      reader.onload = (event) => {
        attachedImageData = {
          base64: event.target.result.split(',')[1],
          mimeType: file.type,
          dataUrl: event.target.result
        };
        attachedPreview.src = event.target.result;
        attachedImageDiv.style.display = 'block';
      };
      reader.readAsDataURL(file);
    }
  });

  removeAttachmentBtn.addEventListener('click', () => {
    attachedImageData = null;
    attachedImageDiv.style.display = 'none';
    imageUpload.value = '';
  });

  form.addEventListener('submit', async (e) => {
    e.preventDefault();
    const message = messageInput.value.trim();
    if (!message && !attachedImageData) return;

    messageInput.disabled = true;
    sendButton.disabled = true;

    addUserMessage(message, attachedImageData?.dataUrl);
<<<<<<< HEAD
    messageInput.value = '';

    const currentAttachment = attachedImageData;
=======

    // Clear form immediately after adding user message
    messageInput.value = '';

    // Clear attachment
>>>>>>> bad207dc
    attachedImageData = null;
    attachedImageDiv.style.display = 'none';
    imageUpload.value = '';

<<<<<<< HEAD
=======
    // Add typing indicator
>>>>>>> bad207dc
    const typingElement = addTypingIndicator();

    // Check for speaking test intent first
    if (message) {
      const isSpeakingIntent = await detectSpeakingTestIntent(message, conversationHistory);
      if (isSpeakingIntent) {
        console.log("Detected speaking test intent:", message);
        addUserMessage(message);
        messageInput.value = '';
        await initiateSpeakingTest(addAssistantMessage, scrollToBottom, conversationHistory);
        messageInput.focus();
        return;
      }
    }

    try {
<<<<<<< HEAD
      const isAssessmentRequest = /(quiz|test|assessment|mcq|questions|evaluate|evaluate me|assess me|test me)/i.test(message) && currentAttachment;

      if (isAssessmentRequest) {
        typingElement.remove();
        showAssessmentOptions(currentAttachment, message);
        return;
=======
      // Prepare API request
      const parts = [];

      // First, let's ask the LLM to determine if this is a diagram generation request
      const routerResponse = await streamGemini({
        model: 'gemini-2.5-flash',
        contents: [{
          role: 'user',
          parts: [{
            text: `Analyze if this request would benefit from a diagram/flowchart/visualization. 
          Respond with YES if any of these are true:
          1. It describes a process or cycle (like photosynthesis, water cycle, etc.)
          2. It involves steps or stages in a sequence
          3. It describes relationships between components
          4. It explains a system or mechanism
          5. It contains words like: process, cycle, steps, stages, flow, mechanism
          6. It's explaining a scientific concept with multiple parts
          
          Only respond with "YES" or "NO": "${message}"`
          }]
        }]
      });

      let shouldGenerateDiagram = false;
      for await (let chunk of routerResponse) {
        if (chunk.trim().toUpperCase() === 'YES') {
          shouldGenerateDiagram = true;
          break;
        }
      }

      // Always prepare regular assistant query
      if (attachedImageData) {
        parts.push({
          inline_data: {
            mime_type: attachedImageData.mimeType,
            data: attachedImageData.base64
          }
        });
>>>>>>> bad207dc
      }
      parts.push({ text: message });

<<<<<<< HEAD
      const routerResponse = await streamGemini({
        model: 'gemini-2.0-flash',
        contents: [{
          role: 'user',
          parts: [{ text: `Analyze if this request would benefit from a diagram/flowchart/visualization. 
          Respond with YES if any of these are true:
          1. It describes a process or cycle (like photosynthesis, water cycle, etc.)
          2. It involves steps or stages in a sequence
          3. It describes relationships between components
          4. It explains a system or mechanism
          5. It contains words like: process, cycle, steps, stages, flow, mechanism
          6. It's explaining a scientific concept with multiple parts
          
          Only respond with "YES" or "NO": "${message}"` }]
        }]
      });

      let shouldGenerateDiagram = false;
      for await (let chunk of routerResponse) {
        if (chunk.trim().toUpperCase() === 'YES') {
          shouldGenerateDiagram = true;
          break;
        }
      }

      if (shouldGenerateDiagram) {
        const diagramCode = await generateMermaid(message);
        const assistantElement = addAssistantMessage('');
        renderMermaidDiagram(diagramCode, assistantElement.querySelector('.message-content'));
        return;
      }

      const parts = [{ text: message }];
      const contents = [
        { role: 'user', parts: [{ text: "You are Sahayak, a helpful AI assistant. Please introduce yourself as Sahayak and be friendly and helpful." }] },
        { role: 'model', parts: [{ text: "Hello! I'm Sahayak, your AI assistant. I'm here to help you with any questions or tasks you have. How can I assist you today?" }] },
        { role: 'user', parts }
      ];
=======

      // Add the current user message to conversation history before making the API call
      conversationHistory.push({
        role: 'user',
        parts: parts
      });
      const stream = streamGemini({
        model: 'gemini-2.5-flash',
        contents: conversationHistory,
      });
>>>>>>> bad207dc

      const stream = streamGemini({ model: 'gemini-2.0-flash', contents });
      typingElement.remove();
      const assistantElement = addAssistantMessage('');
      const contentElement = assistantElement.querySelector('.message-content');
      const buffer = [];
      const md = new markdownit();
      let fullContent = '';
      for await (let chunk of stream) {
        buffer.push(chunk);
        fullContent += chunk;
        contentElement.innerHTML = md.render(buffer.join(''));
        scrollToBottom();
      }
<<<<<<< HEAD
=======

      // Generate diagram if needed, after the text response
      if (shouldGenerateDiagram) {
        try {
          const diagramCode = await generateMermaid(message);
          // Add separator and diagram
          const separatorHr = document.createElement('hr');
          contentElement.appendChild(separatorHr);

          const diagramSection = document.createElement('div');
          diagramSection.className = 'diagram-section';
          contentElement.appendChild(diagramSection);

          renderMermaidDiagram(diagramCode, diagramSection);
        } catch (err) {
          const errorP = document.createElement('p');
          errorP.style.color = '#f44336';
          errorP.textContent = `Error generating diagram: ${err.message}`;
          contentElement.appendChild(document.createElement('hr'));
          contentElement.appendChild(errorP);
        }
      }

      // Add assistant response to conversation history
      conversationHistory.push({
        role: 'model',
        parts: [{ text: fullContent }]
      });

>>>>>>> bad207dc
    } catch (error) {
      typingElement.remove();
      const errorMessage = `Sorry, I encountered an error: ${error.message}`;
      addAssistantMessage(errorMessage);
      conversationHistory.push({
        role: 'model',
        parts: [{ text: errorMessage }]
      });
    } finally {
      messageInput.disabled = false;
      sendButton.disabled = false;
      messageInput.focus();
    }
  });

  messageInput.addEventListener('keydown', (e) => {
    if (e.key === 'Enter' && !e.shiftKey) {
      e.preventDefault();
      form.dispatchEvent(new Event('submit'));
    }
  });
});

<<<<<<< HEAD
=======
function renderMermaidDiagram(code, container) {
  // Clean up the code - remove any markdown code blocks
  const cleanCode = code.replace(/```mermaid\n?/g, '').replace(/```\n?/g, '').trim();

  const mermaidDiv = document.createElement('div');
  mermaidDiv.className = 'mermaid';
  mermaidDiv.textContent = cleanCode;

  container.innerHTML = '';
  container.appendChild(mermaidDiv);

  // Initialize and render mermaid
  if (window.mermaid) {
    window.mermaid.initialize({
      startOnLoad: false,
      theme: 'default',
      securityLevel: 'loose'
    });

    // Generate a unique id for this diagram
    const diagramId = 'mermaid-diagram-' + Date.now();
    mermaidDiv.id = diagramId;

    try {
      window.mermaid.init(undefined, mermaidDiv);
    } catch (error) {
      console.error('Mermaid rendering error:', error);
      container.innerHTML = `<p style="color: #f44336;">Error rendering diagram: ${error.message}</p>`;
    }
  } else {
    container.innerHTML = '<p style="color: #f44336;">Mermaid library not loaded</p>';
  }
}
// Helper functions
function addUserMessage(text, imageUrl = null) {
  const messageDiv = document.createElement('div');
  messageDiv.className = 'message user-message';
>>>>>>> bad207dc

function showAssessmentOptions(imageData, userMessage) {
  const assistantElement = addAssistantMessage('<strong>Select the type of assessment you want:</strong>', true);
  const container = document.createElement('div');
  container.className = 'assessment-options';

  const types = ['MCQs', 'Fill in the Blanks', 'Short Answers'];
  types.forEach(type => {
    const btn = document.createElement('button');
    btn.textContent = type;
    btn.className = 'btn assessment-btn';
    btn.addEventListener('click', () => generateAssessment(type, imageData, userMessage, assistantElement));
    container.appendChild(btn);
  });

  assistantElement.querySelector('.message-content').appendChild(container);
}

async function generateAssessment(type, imageData, userMessage, assistantElement) {
  const promptMap = {
    'MCQs': `Generate 5 multiple choice questions from this textbook page image.`,
    'Fill in the Blanks': `Generate 5 fill-in-the-blank questions based on this image.`,
    'Short Answers': `Generate 5 short answer questions from the textbook page image.`
  };

  const parts = [
    {
      inline_data: {
        mime_type: imageData.mimeType,
        data: imageData.base64
      }
    },
    { text: promptMap[type] }
  ];

  const contents = [
    { role: 'user', parts }
  ];

  const stream = streamGemini({ model: 'gemini-2.0-flash', contents });
  const contentElement = assistantElement.querySelector('.message-content');
  contentElement.innerHTML = `<strong>${type}:</strong><br>`;
  const buffer = [];
  const md = new markdownit();

  for await (let chunk of stream) {
    buffer.push(chunk);
    const rendered = md.render(buffer.join('').replace(/\([a-d]\)\s*/g, '\n$& '));
    contentElement.innerHTML = rendered;
    scrollToBottom();
  }
}

// Utility
function renderMermaidDiagram(code, container) {
  const mermaidDiv = document.createElement('div');
  mermaidDiv.className = 'mermaid';
  mermaidDiv.textContent = code.trim();
  const codeBox = document.createElement('pre');
  codeBox.textContent = mermaidDiv.textContent;
  container.innerHTML = '';
  container.appendChild(mermaidDiv);
  container.appendChild(document.createElement('hr'));
  container.appendChild(codeBox);
  if (window.mermaid) {
    window.mermaid.initialize({ startOnLoad: false });
    window.mermaid.init(undefined, mermaidDiv);
  }
}

function addUserMessage(text, imageUrl = null) {
  const div = document.createElement('div');
  div.className = 'message user-message';
  div.innerHTML = `
    <div class="message-content">
      ${imageUrl ? `<img src="${imageUrl}" class="message-image">` : ''}
      ${text ? `<p>${escapeHtml(text)}</p>` : ''}
    </div>`;
  messages.appendChild(div);
  scrollToBottom();
  return div;
}

function addAssistantMessage(content, isHTML = false) {
  const messageElement = document.createElement('div');
  messageElement.className = 'message assistant-message';

  const messageContent = document.createElement('div');
  messageContent.className = 'message-content';

  // 🛠️ Allow HTML or plain text rendering
  if (isHTML) {
    messageContent.innerHTML = content;
  } else {
    messageContent.textContent = content;
  }

  messageElement.appendChild(messageContent);
  document.getElementById('messages').appendChild(messageElement);
  return messageElement;
}

function addTypingIndicator() {
<<<<<<< HEAD
  const div = document.createElement('div');
  div.className = 'message assistant-message typing-indicator';
  messages.appendChild(div);
=======
  const typingDiv = document.createElement('div');
  typingDiv.className = 'message assistant-message typing-indicator';

  messages.appendChild(typingDiv);
>>>>>>> bad207dc
  scrollToBottom();
  return div;
}

function scrollToBottom() {
  requestAnimationFrame(() => {
    messages.scrollTop = messages.scrollHeight;
  });
}

function escapeHtml(text) {
  const div = document.createElement('div');
  div.textContent = text;
  return div.innerHTML;
} <|MERGE_RESOLUTION|>--- conflicted
+++ resolved
@@ -1,9 +1,7 @@
 import { streamGemini } from './gemini-api.js';
 import { generateMermaid } from './generateMermaid.js';
-<<<<<<< HEAD
-=======
 import { detectSpeakingTestIntent, initiateSpeakingTest } from './speakingTest.js';
->>>>>>> bad207dc
+
 
 // DOM elements
 const form = document.querySelector('.input-form');
@@ -77,25 +75,15 @@
     sendButton.disabled = true;
 
     addUserMessage(message, attachedImageData?.dataUrl);
-<<<<<<< HEAD
     messageInput.value = '';
 
     const currentAttachment = attachedImageData;
-=======
 
     // Clear form immediately after adding user message
     messageInput.value = '';
-
-    // Clear attachment
->>>>>>> bad207dc
     attachedImageData = null;
     attachedImageDiv.style.display = 'none';
     imageUpload.value = '';
-
-<<<<<<< HEAD
-=======
-    // Add typing indicator
->>>>>>> bad207dc
     const typingElement = addTypingIndicator();
 
     // Check for speaking test intent first
@@ -112,14 +100,12 @@
     }
 
     try {
-<<<<<<< HEAD
       const isAssessmentRequest = /(quiz|test|assessment|mcq|questions|evaluate|evaluate me|assess me|test me)/i.test(message) && currentAttachment;
 
       if (isAssessmentRequest) {
         typingElement.remove();
         showAssessmentOptions(currentAttachment, message);
         return;
-=======
       // Prepare API request
       const parts = [];
 
@@ -159,11 +145,8 @@
             data: attachedImageData.base64
           }
         });
->>>>>>> bad207dc
       }
       parts.push({ text: message });
-
-<<<<<<< HEAD
       const routerResponse = await streamGemini({
         model: 'gemini-2.0-flash',
         contents: [{
@@ -202,7 +185,6 @@
         { role: 'model', parts: [{ text: "Hello! I'm Sahayak, your AI assistant. I'm here to help you with any questions or tasks you have. How can I assist you today?" }] },
         { role: 'user', parts }
       ];
-=======
 
       // Add the current user message to conversation history before making the API call
       conversationHistory.push({
@@ -213,7 +195,6 @@
         model: 'gemini-2.5-flash',
         contents: conversationHistory,
       });
->>>>>>> bad207dc
 
       const stream = streamGemini({ model: 'gemini-2.0-flash', contents });
       typingElement.remove();
@@ -228,9 +209,6 @@
         contentElement.innerHTML = md.render(buffer.join(''));
         scrollToBottom();
       }
-<<<<<<< HEAD
-=======
-
       // Generate diagram if needed, after the text response
       if (shouldGenerateDiagram) {
         try {
@@ -258,8 +236,6 @@
         role: 'model',
         parts: [{ text: fullContent }]
       });
-
->>>>>>> bad207dc
     } catch (error) {
       typingElement.remove();
       const errorMessage = `Sorry, I encountered an error: ${error.message}`;
@@ -283,8 +259,6 @@
   });
 });
 
-<<<<<<< HEAD
-=======
 function renderMermaidDiagram(code, container) {
   // Clean up the code - remove any markdown code blocks
   const cleanCode = code.replace(/```mermaid\n?/g, '').replace(/```\n?/g, '').trim();
@@ -322,7 +296,7 @@
 function addUserMessage(text, imageUrl = null) {
   const messageDiv = document.createElement('div');
   messageDiv.className = 'message user-message';
->>>>>>> bad207dc
+
 
 function showAssessmentOptions(imageData, userMessage) {
   const assistantElement = addAssistantMessage('<strong>Select the type of assessment you want:</strong>', true);
@@ -426,16 +400,15 @@
 }
 
 function addTypingIndicator() {
-<<<<<<< HEAD
   const div = document.createElement('div');
   div.className = 'message assistant-message typing-indicator';
   messages.appendChild(div);
-=======
+
   const typingDiv = document.createElement('div');
   typingDiv.className = 'message assistant-message typing-indicator';
 
   messages.appendChild(typingDiv);
->>>>>>> bad207dc
+
   scrollToBottom();
   return div;
 }
